{
<<<<<<< HEAD
  "name": "node-cas-authentication",
  "version": "0.0.13",
=======
  "name": "cas-authentication",
  "version": "0.0.8",
>>>>>>> 63e55feb
  "description": "A CAS authentication library designed to be used as middleware for an Express server.",
  "keywords": [
    "cas",
    "central authentication service",
    "saml",
    "auth",
    "authentication",
    "login",
    "middleware",
    "express"
  ],
  "homepage": "https://github.com/shunnmugam/cas-authentication",
  "bugs": {
    "url": "https://github.com/shunnmugam/cas-authentication/issues"
  },
  "license": "MIT",
  "author": "Kyle Maguire <kylepixel@gmail.com>",
  "main": "index.js",
  "repository": {
    "type": "git",
    "url": "https://github.com/shunnmugam/cas-authentication.git"
  },
  "dependencies": {
    "xml2js": "^0.4.8"
  },
  "devDependencies": {
    "express": "^4.12.3",
    "express-session": "^1.11.1"
  }
}<|MERGE_RESOLUTION|>--- conflicted
+++ resolved
@@ -1,11 +1,7 @@
 {
-<<<<<<< HEAD
   "name": "node-cas-authentication",
-  "version": "0.0.13",
-=======
-  "name": "cas-authentication",
-  "version": "0.0.8",
->>>>>>> 63e55feb
+  "version": "0.0.15",
+
   "description": "A CAS authentication library designed to be used as middleware for an Express server.",
   "keywords": [
     "cas",
